from django.test import TestCase
#from tom_targets.tests.factories import SiderealTargetFactory
from tom_targets.models import Target

import warnings
import pandas as pd
from myplots.templatetags.photometry_settings import fetch_ztf_lasair, is_site_up
from tidestom.settings import BROKERS
lasair_token = BROKERS['LASAIR']['api_key']

class TestPhotometry(TestCase):
    def setUp(self):
        self.target = Target.objects.create(name='test_target')  # ZTF25aacedrs
        self.target.ra = 49.1384664
        self.target.dec = 44.9725084
        
    def test_ztf_photometry(self):
<<<<<<< HEAD
        if is_site_up("https://lasair-ztf.lsst.ac.uk/") is False:
            # skip test if Lasair website is down
            warnings.warn("Warning: Skipping photometry test -- Lasair website is currently down...", UserWarning)
            return None
        if lasair_token is None or lasair_token == "":
            warnings.warn("Warning: Lasair API key not set!", UserWarning)
=======
        if is_site_up("https://lasair-ztf.lsst.ac.uk/"):
            if lasair_token is None or lasair_token == "":
                warnings.warn("Warning: Lasair API key not set!", UserWarning)
            else:
                photometry = fetch_ztf_lasair(self.target.ra, self.target.dec)
                assert isinstance(photometry, pd.DataFrame), f"Photometry object is not a DataFrame! Check {fetch_ztf_lasair}."
>>>>>>> d01160e6
        else:
            warnings.warn("Warning: Lasair website is DOWN!", UserWarning)<|MERGE_RESOLUTION|>--- conflicted
+++ resolved
@@ -15,20 +15,11 @@
         self.target.dec = 44.9725084
         
     def test_ztf_photometry(self):
-<<<<<<< HEAD
         if is_site_up("https://lasair-ztf.lsst.ac.uk/") is False:
             # skip test if Lasair website is down
             warnings.warn("Warning: Skipping photometry test -- Lasair website is currently down...", UserWarning)
-            return None
-        if lasair_token is None or lasair_token == "":
+        elif lasair_token is None or lasair_token == "":
             warnings.warn("Warning: Lasair API key not set!", UserWarning)
-=======
-        if is_site_up("https://lasair-ztf.lsst.ac.uk/"):
-            if lasair_token is None or lasair_token == "":
-                warnings.warn("Warning: Lasair API key not set!", UserWarning)
-            else:
-                photometry = fetch_ztf_lasair(self.target.ra, self.target.dec)
-                assert isinstance(photometry, pd.DataFrame), f"Photometry object is not a DataFrame! Check {fetch_ztf_lasair}."
->>>>>>> d01160e6
         else:
-            warnings.warn("Warning: Lasair website is DOWN!", UserWarning)+            photometry = fetch_ztf_lasair(self.target.ra, self.target.dec)
+            assert isinstance(photometry, pd.DataFrame), f"Photometry object is not a DataFrame! Check {fetch_ztf_lasair}."